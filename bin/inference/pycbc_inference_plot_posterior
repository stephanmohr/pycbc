#!/usr/bin/env python

# Copyright (C) 2016 Miriam Cabero Mueller, Collin Capano
#
# This program is free software; you can redistribute it and/or modify it
# under the terms of the GNU General Public License as published by the
# Free Software Foundation; either version 3 of the License, or (at your
# option) any later version.
#
# This program is distributed in the hope that it will be useful, but
# WITHOUT ANY WARRANTY; without even the implied warranty of
# MERCHANTABILITY or FITNESS FOR A PARTICULAR PURPOSE.  See the GNU General
# Public License for more details.
#
# You should have received a copy of the GNU General Public License along
# with this program; if not, write to the Free Software Foundation, Inc.,
# 51 Franklin Street, Fifth Floor, Boston, MA  02110-1301, USA.


#
# =============================================================================
#
#                                   Preamble
#
# =============================================================================
#

import argparse
import itertools
import logging
import sys

import numpy

from matplotlib import (patches, use)

import pycbc
import pycbc.version
from pycbc.results import metadata

from pycbc import __version__
from pycbc.inference import (option_utils, io)

from pycbc.results.scatter_histograms import create_multidim_plot

use('agg')

# add options to command line
parser = io.ResultsArgumentParser()
# program-specific
parser.add_argument("--version", action="version", version=__version__,
                    help="Prints version information.")
parser.add_argument("--output-file", type=str, required=True,
                    help="Output plot path.")
parser.add_argument("--verbose", action="store_true", default=False,
                    help="Be verbose")
parser.add_argument("--plot-max-likelihood", action="store_true", 
<<<<<<< HEAD
                    default=False, help="Mark the sample with maximum "
=======
                    default=False, help="Mark the sample with maximum " 
>>>>>>> 524321d6
                    "likelihood in a separate color.")
# add options for what plots to create
option_utils.add_plot_posterior_option_group(parser)
# scatter configuration
option_utils.add_scatter_option_group(parser)
# density configuration
option_utils.add_density_option_group(parser)

# parse command line
opts = parser.parse_args()

# set logging
pycbc.init_logging(opts.verbose)

# load the samples
fps, parameters, labels, samples = io.results_from_cli(opts)

# typecast to list so the input files can be iterated over
fps = fps if isinstance(fps, list) else [fps]
samples = samples if isinstance(samples, list) else [samples]

# if a z-arg is specified, load samples for it
if opts.z_arg is not None:
    logging.info("Getting samples for colorbar")
    zlbl = opts.z_arg_labels[opts.z_arg]
    zvals = []
    for fp in fps:
        zsamples = fp.samples_from_cli(opts, parameters=opts.z_arg)
        zvals.append(zsamples[opts.z_arg])
else:
    zvals = None
    zlbl = None

# Get the maximum likelihood samples
if opts.plot_max_likelihood:
    max_likelihood_samples = []
    for fp in fps:
        max_likelihood_samples.append(
            fp.maximum_likelihood_sample_from_cli(opts))
else: 
    max_likelihood_samples = None 

# closet the files, we don't need them anymore
for fp in fps:
    fp.close()

# if no plotting options selected, then the default options are based
# on the number of parameters
plot_options = [opts.plot_marginal, opts.plot_scatter, opts.plot_density]
if not numpy.any(plot_options):
    if len(parameters) == 1:
        opts.plot_marginal = True
    else:
        opts.plot_scatter = True
        # FIXME: right now if there are two parameters it wants
        # both plot_scatter and plot_marginal. One should have the option
        # of give only plot_scatter and that should be the default for
        # two or more parameters
        opts.plot_marginal = True

# get minimum and maximum ranges for each parameter from command line
mins, maxs = option_utils.plot_ranges_from_cli(opts)

# add any missing parameters
for p in parameters:
    if p not in mins:
        mins[p] = numpy.array([s[p].min() for s in samples]).min()
    if p not in maxs:
        maxs[p] = numpy.array([s[p].max() for s in samples]).max()

# get injection values if desired
expected_parameters = {}
if opts.plot_injection_parameters:
    injections = io.injections_from_cli(opts)
    for p in parameters:
        # check that all of the injections are the same
        try:
            vals = injections[p]
        except NameError:
            # injection doesn't have this parameter, skip
            logging.warn("Could not find injection parameter {}".format(p))
            continue
        unique_vals = numpy.unique(vals)
        if unique_vals.size != 1:
            raise ValueError("More than one injection found! To use "
                "plot-injection-parameters, there must be a single unique "
                "injection in all input files. Use the expected-parameters "
                "option to specify an expected parameter instead.")
        # passed: use the value for the expected
        expected_parameters[p] = unique_vals[0]

# get expected parameter values from command line
expected_parameters.update(option_utils.expected_parameters_from_cli(opts))

# assign some colors
colors = itertools.cycle(["black"] + ["C{}".format(i) for i in range(10)])

# plot each input file
logging.info("Plotting")
hist_colors = []
for (i, s) in enumerate(samples):

    # on first iteration create figure otherwise update old figure
    if i == 0:
        fig = None
        axis_dict = None

    # loop over some contour colors
    contour_color = colors.next() if not opts.contour_color \
                                                else opts.contour_color

    # make histograms filled if only one input file to plot
    fill_color = "gray" if len(opts.input_file) == 1 else None

    # make histogram black lines if only one
    hist_color = "black" if len(opts.input_file) == 1 else contour_color
    hist_colors.append(hist_color)

    # pick a new color for each input file
    linecolor = "navy" if len(opts.input_file) == 1 else contour_color

    # plot
    fig, axis_dict = create_multidim_plot(
                    parameters, s, labels=labels, fig=fig, axis_dict=axis_dict,
                    plot_marginal=opts.plot_marginal,
                    marginal_percentiles=opts.marginal_percentiles,
                    plot_scatter=opts.plot_scatter,
                    zvals=zvals[i] if zvals is not None else None,
                    show_colorbar=opts.z_arg is not None,
                    cbar_label=zlbl,
                    vmin=opts.vmin, vmax=opts.vmax,
                    scatter_cmap=opts.scatter_cmap,
                    plot_density=opts.plot_density,
                    plot_contours=opts.plot_contours,
                    contour_percentiles=opts.contour_percentiles,
                    density_cmap=opts.density_cmap,
                    contour_color=contour_color,
                    hist_color=hist_color,
                    line_color=contour_color,
                    fill_color=fill_color,
                    use_kombine=opts.use_kombine_kde,
                    mins=mins, maxs=maxs,
                    expected_parameters=expected_parameters,
                    expected_parameters_color=opts.expected_parameters_color,
                    mark_point=max_likelihood_samples[i])

# add legend to upper right for input files
if len(opts.input_file) > 1:
    handles = []
    labels = []
    for color, fn in zip(hist_colors, opts.input_file):
        label = opts.input_file_labels[fn]
        handles.append(patches.Patch(color=color, label=label))
        labels.append(label)
    fig.legend(loc="upper right", handles=handles,
               labels=labels)

# set DPI
<<<<<<< HEAD
fig.set_dpi(500)
=======
fig.set_dpi(300)
>>>>>>> 524321d6

# save
metadata.save_fig_with_metadata(
                 fig, opts.output_file, {},
                 cmd=" ".join(sys.argv),
                 title="Posteriors",
                 caption="Posterior probability density functions.")

# finish
logging.info("Done")<|MERGE_RESOLUTION|>--- conflicted
+++ resolved
@@ -55,11 +55,7 @@
 parser.add_argument("--verbose", action="store_true", default=False,
                     help="Be verbose")
 parser.add_argument("--plot-max-likelihood", action="store_true", 
-<<<<<<< HEAD
                     default=False, help="Mark the sample with maximum "
-=======
-                    default=False, help="Mark the sample with maximum " 
->>>>>>> 524321d6
                     "likelihood in a separate color.")
 # add options for what plots to create
 option_utils.add_plot_posterior_option_group(parser)
@@ -218,11 +214,7 @@
                labels=labels)
 
 # set DPI
-<<<<<<< HEAD
-fig.set_dpi(500)
-=======
 fig.set_dpi(300)
->>>>>>> 524321d6
 
 # save
 metadata.save_fig_with_metadata(
