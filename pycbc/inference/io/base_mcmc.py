--- conflicted
+++ resolved
@@ -420,7 +420,6 @@
                 arr = arr.reshape((nwalkers, niterations))
             arrays[name] = arr
         return arrays
-<<<<<<< HEAD
     
     def read_relevant_samples(self, fields,
                               thin_start=None, thin_interval=None, thin_end=None,
@@ -432,7 +431,6 @@
         return self.read_samples(fields,
                                 thin_start=thin_start, thin_interval=thin_interval,
                                 thin_end=thin_end, flatten=True)
-=======
 
 
 def thin_samples_for_writing(fp, samples, parameters, last_iteration):
@@ -484,5 +482,4 @@
             thinned_samples[param] = data[..., thin_start::fp.thinned_by]
     else:
         thinned_samples = samples
-    return thinned_samples
->>>>>>> fde8940a
+    return thinned_samples