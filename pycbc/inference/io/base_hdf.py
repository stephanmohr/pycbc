# Copyright (C) 2016 Christopher M. Biwer, Collin Capano
# This program is free software; you can redistribute it and/or modify it
# under the terms of the GNU General Public License as published by the
# Free Software Foundation; either version 3 of the License, or (at your
# self.option) any later version.
#
# This program is distributed in the hope that it will be useful, but
# WITHOUT ANY WARRANTY; without even the implied warranty of
# MERCHANTABILITY or FITNESS FOR A PARTICULAR PURPOSE.  See the GNU General
# Public License for more details.
#
# You should have received a copy of the GNU General Public License along
# with this program; if not, write to the Free Software Foundation, Inc.,
# 51 Franklin Street, Fifth Floor, Boston, MA  02110-1301, USA.


#
# =============================================================================
#
#                                   Preamble
#
# =============================================================================
#
"""This modules defines functions for reading and writing samples that the
inference samplers generate.
"""

from __future__ import absolute_import

import sys
import logging
from abc import (ABCMeta, abstractmethod)
import numpy

import h5py

from pycbc.io import FieldArray
from pycbc.inject import InjectionSet
from pycbc import transforms as _transforms 

class BaseInferenceFile(h5py.File):
    """Base class for all inference hdf files.

    This is a subclass of the h5py.File object. It adds functions for
    handling reading and writing the samples from the samplers.

    Parameters
    -----------
    path : str
        The path to the HDF file.
    mode : {None, str}
        The mode to open the file, eg. "w" for write and "r" for read.
    """
    __metaclass__ = ABCMeta

    name = None
    samples_group = 'samples'
    sampler_group = 'sampler_info'
    data_group = 'data'
    injections_group = 'injections'

    def __init__(self, path, mode=None, **kwargs):
        super(BaseInferenceFile, self).__init__(path, mode, **kwargs)
        # check that file type matches self
        try:
            filetype = self.attrs['filetype']
        except KeyError:
            if mode == 'w':
                # first time creating the file, add this class's name
                filetype = self.name
                self.attrs['filetype'] = filetype
            else:
                filetype = None
        if filetype != self.name:
            raise ValueError("This file has filetype {}, whereas this class "
                             "is named {}. This indicates that the file was "
                             "not written by this class, and so cannot be "
                             "read by this class.".format(filetype, self.name))

    def __getattr__(self, attr):
        """Things stored in ``.attrs`` are promoted to instance attributes.

        Note that properties will be called before this, so if there are any
        properties that share the same name as something in ``.attrs``, that
        property will get returned.
        """
        return self.attrs[attr]

    @abstractmethod
    def write_samples(self, samples, **kwargs):
        """This should write all of the provided samples.

        This function should be used to write both samples and model stats.

        Parameters
        ----------
        fp : open hdf file
            The file to write to.
        samples : dict
            Samples should be provided as a dictionary of numpy arrays.
        \**kwargs :
            Any other keyword args the sampler needs to write data.
        """
        pass

    @abstractmethod
    def write_sampler_metadata(self, sampler):
        """This should write the given sampler's metadata to the file.

        This should also include the model's metadata.
        """
        pass

    def parse_parameters(self, parameters, array_class=None):
        """Parses a parameters arg to figure out what fields need to be loaded.

        Parameters
        ----------
        parameters : (list of) strings
            The parameter(s) to retrieve. A parameter can be the name of any
            field in ``samples_group``, a virtual field or method of
            ``FieldArray`` (as long as the file contains the necessary fields
            to derive the virtual field or method), and/or a function of
            these.
        array_class : array class, optional
            The type of array to use to parse the parameters. The class must
            have a ``parse_parameters`` method. Default is to use a
            ``FieldArray``.

        Returns
        -------
        list :
            A list of strings giving the fields to load from the file.
        """
        # get the type of array class to use
        if array_class is None:
            array_class = FieldArray
        # get the names of fields needed for the given parameters
        possible_fields = self[self.samples_group].keys()
        return array_class.parse_parameters(parameters, possible_fields)

    def read_samples(self, parameters, array_class=None, **kwargs):
        """Reads samples for the given parameter(s).

        The ``parameters`` can be the name of any dataset in ``samples_group``,
        a virtual field or method of ``FieldArray`` (as long as the file
        contains the necessary fields to derive the virtual field or method),
        and/or any numpy function of these.

        The ``parameters`` are parsed to figure out what datasets are needed.
        Only those datasets will be loaded, and will be the base-level fields
        of the returned ``FieldArray``.

        The ``static_params`` are also added as attributes of the returned
        ``FieldArray``.

        Parameters
        -----------
        fp : InferenceFile
            An open file handler to read the samples from.
        parameters : (list of) strings
            The parameter(s) to retrieve.
        array_class : FieldArray-like class, optional
            The type of array to return. The class must have ``from_kwargs``
            and ``parse_parameters`` methods. If None, will return a
            ``FieldArray``.
        \**kwargs :
            All other keyword arguments are passed to ``read_raw_samples``.

        Returns
        -------
        FieldArray :
            The samples as a ``FieldArray``.
        """
        # get the type of array class to use
        if array_class is None:
            array_class = FieldArray
        # get the names of fields needed for the given parameters
        possible_fields = self[self.samples_group].keys()
        loadfields = array_class.parse_parameters(parameters, possible_fields)
        samples = self.read_raw_samples(loadfields, **kwargs)
        # convert to FieldArray
        samples = array_class.from_kwargs(**samples)
        # add the static params
        for (p, val) in self.static_params.items():
            setattr(samples, p, val)
        return samples

    @abstractmethod
    def read_raw_samples(self, fields, **kwargs):
        """Low level function for reading datasets in the samples group.

        This should return a dictionary of numpy arrays.
        """
        pass

    @abstractmethod
    def write_posterior(self, filename, **kwargs):
        """This should write a posterior plus any other metadata to the given
        file.

        Parameters
        ----------
        posterior_file : str
            Name of the file to write to.
        \**kwargs :
            Any other keyword args the sampler needs to write the posterior.
        """
        pass

    @staticmethod
    def extra_args_parser(parser=None, skip_args=None, **kwargs):
        """Provides a parser that can be used to parse sampler-specific command
        line options for loading samples.

        This is optional. Inheriting classes may override this if they want to
        implement their own options.

        Parameters
        ----------
        parser : argparse.ArgumentParser, optional
            Instead of creating a parser, add arguments to the given one. If
            none provided, will create one.
        skip_args : list, optional
            Don't include the given options. Options should be given as the
            option string, minus the '--'. For example,
            ``skip_args=['iteration']`` would cause the ``--iteration``
            argument not to be included.
        \**kwargs :
            All other keyword arguments are passed to the parser that is
            created.

        Returns
        -------
        parser : argparse.ArgumentParser or None
            If this class adds extra arguments, an argument parser with the
            extra arguments. Otherwise, will just return whatever was passed
            for the ``parser`` argument (default is None).
        actions : list of argparse.Action
            List of the actions that were added.
        """
        return parser, []

    @staticmethod
    def _get_optional_args(args, opts, err_on_missing=False, **kwargs):
        """Convenience function to retrieve arguments from an argparse
        namespace.

        Parameters
        ----------
        args : list of str
            List of arguments to retreive.
        opts : argparse.namespace
            Namespace to retreive arguments for.
        err_on_missing : bool, optional
            If an argument is not found in the namespace, raise an
            AttributeError. Otherwise, just pass. Default is False.
        \**kwargs :
            All other keyword arguments are added to the return dictionary.
            Any keyword argument that is the same as an argument in ``args``
            will override what was retrieved from ``opts``.

        Returns
        -------
        dict :
            Dictionary mapping arguments to values retrieved from ``opts``. If
            keyword arguments were provided, these will also be included in the
            dictionary.
        """
        parsed = {}
        for arg in args:
            try:
                parsed[arg] = getattr(opts, arg)
            except AttributeError as e:
                if err_on_missing:
                    raise AttributeError(e)
                else:
                    continue
        parsed.update(kwargs)
        return parsed

    def samples_from_cli(self, opts, parameters=None, **kwargs):
        """Reads samples from the given command-line options.

        Parameters
        ----------
        opts : argparse Namespace
            The options with the settings to use for loading samples (the sort
            of thing returned by ``ArgumentParser().parse_args``).
        parameters : (list of) str, optional
            A list of the parameters to load. If none provided, will try to
            get the parameters to load from ``opts.parameters``.
        \**kwargs :
            All other keyword arguments are passed to ``read_samples``. These
            will override any options with the same name.

        Returns
        -------
        FieldArray :
            Array of the loaded samples.
        """
        if parameters is None and opts.parameters is None:
            parameters = self.variable_args
        elif parameters is None:
            parameters = opts.parameters
        # parse optional arguments
        _, extra_actions = self.extra_args_parser()
        extra_args = [act.dest for act in extra_actions]
        kwargs = self._get_optional_args(extra_args, opts, **kwargs)
        return self.read_samples(parameters, **kwargs)

    @property
    def static_params(self):
        """Returns a dictionary of the static_params. The keys are the argument
        names, values are the value they were set to.
        """
        return {arg: self.attrs[arg] for arg in self.attrs["static_params"]}

    @property
    def effective_nsamples(self):
        """Returns the effective number of samples stored in the file.
        """
        try:
            return self.attrs['effective_nsamples']
        except KeyError:
            return 0

    def write_effective_nsamples(self, effective_nsamples):
        """Writes the effective number of samples stored in the file."""
        self.attrs['effective_nsamples'] = effective_nsamples

    @property
    def thin_start(self):
        """The default start index to use when reading samples.

        This tries to read from ``thin_start`` in the ``attrs``. If it isn't
        there, just returns 0."""
        try:
            return self.attrs['thin_start']
        except KeyError:
            return 0

    @property
    def thin_interval(self):
        """The default interval to use when reading samples.

        This tries to read from ``thin_interval`` in the ``attrs``. If it
        isn't there, just returns 1.
        """
        try:
            return self.attrs['thin_interval']
        except KeyError:
            return 1

    @property
    def thin_end(self):
        """The defaut end index to use when reading samples.

        This tries to read from ``thin_end`` in the ``attrs``. If it isn't
        there, just returns None.
        """
        try:
            return self.attrs['thin_end']
        except KeyError:
            return None

    @property
    def cmd(self):
        """Returns the (last) saved command line.

        If the file was created from a run that resumed from a checkpoint, only
        the last command line used is returned.

        Returns
        -------
        cmd : string
            The command line that created this InferenceFile.
        """
        cmd = self.attrs["cmd"]
        if isinstance(cmd, numpy.ndarray):
            cmd = cmd[-1]
        return cmd

    def write_logevidence(self, lnz, dlnz):
        """Writes the given log evidence and its error.

        Results are saved to file's 'log_evidence' and 'dlog_evidence'
        attributes.

        Parameters
        ----------
        lnz : float
            The log of the evidence.
        dlnz : float
            The error in the estimate of the log evidence.
        """
        self.attrs['log_evidence'] = lnz
        self.attrs['dlog_evidence'] = dlnz

    @property
    def log_evidence(self):
        """Returns the log of the evidence and its error, if they exist in the
        file. Raises a KeyError otherwise.
        """
        return self.attrs["log_evidence"], self.attrs["dlog_evidence"]

    def write_random_state(self, group=None, state=None):
        """Writes the state of the random number generator from the file.

        The random state is written to ``sampler_group``/random_state.

        Parameters
        ----------
        group : str
            Name of group to write random state to.
        state : tuple, optional
            Specify the random state to write. If None, will use
            ``numpy.random.get_state()``.
        """
        group = self.sampler_group if group is None else group
        dataset_name = "/".join([group, "random_state"])
        if state is None:
            state = numpy.random.get_state()
        s, arr, pos, has_gauss, cached_gauss = state
        if dataset_name in self:
            self[dataset_name][:] = arr
        else:
            self.create_dataset(dataset_name, arr.shape, fletcher32=True,
                                dtype=arr.dtype)
            self[dataset_name][:] = arr
        self[dataset_name].attrs["s"] = s
        self[dataset_name].attrs["pos"] = pos
        self[dataset_name].attrs["has_gauss"] = has_gauss
        self[dataset_name].attrs["cached_gauss"] = cached_gauss

    def read_random_state(self, group=None):
        """Reads the state of the random number generator from the file.

        Parameters
        ----------
        group : str
            Name of group to read random state from.

        Returns
        -------
        tuple
            A tuple with 5 elements that can be passed to numpy.set_state.
        """
        group = self.sampler_group if group is None else group
        dataset_name = "/".join([group, "random_state"])
        arr = self[dataset_name][:]
        s = self[dataset_name].attrs["s"]
        pos = self[dataset_name].attrs["pos"]
        has_gauss = self[dataset_name].attrs["has_gauss"]
        cached_gauss = self[dataset_name].attrs["cached_gauss"]
        return s, arr, pos, has_gauss, cached_gauss

    def write_strain(self, strain_dict, group=None):
        """Writes strain for each IFO to file.

        Parameters
        -----------
        strain : {dict, FrequencySeries}
            A dict of FrequencySeries where the key is the IFO.
        group : {None, str}
            The group to write the strain to. If None, will write to the top
            level.
        """
        subgroup = self.data_group + "/{ifo}/strain"
        if group is None:
            group = subgroup
        else:
            group = '/'.join([group, subgroup])
        for ifo, strain in strain_dict.items():
            self[group.format(ifo=ifo)] = strain
            self[group.format(ifo=ifo)].attrs['delta_t'] = strain.delta_t
            self[group.format(ifo=ifo)].attrs['start_time'] = \
                float(strain.start_time)

    def write_stilde(self, stilde_dict, group=None):
        """Writes stilde for each IFO to file.

        Parameters
        -----------
        stilde : {dict, FrequencySeries}
            A dict of FrequencySeries where the key is the IFO.
        group : {None, str}
            The group to write the strain to. If None, will write to the top
            level.
        """
        subgroup = self.data_group + "/{ifo}/stilde"
        if group is None:
            group = subgroup
        else:
            group = '/'.join([group, subgroup])
        for ifo, stilde in stilde_dict.items():
            self[group.format(ifo=ifo)] = stilde
            self[group.format(ifo=ifo)].attrs['delta_f'] = stilde.delta_f
            self[group.format(ifo=ifo)].attrs['epoch'] = float(stilde.epoch)

    def write_psd(self, psds, group=None):
        """Writes PSD for each IFO to file.

        Parameters
        -----------
        psds : {dict, FrequencySeries}
            A dict of FrequencySeries where the key is the IFO.
        group : {None, str}
            The group to write the psd to. Default is ``data_group``.
        """
        subgroup = self.data_group + "/{ifo}/psds/0"
        if group is None:
            group = subgroup
        else:
            group = '/'.join([group, subgroup])
        for ifo in psds:
            self[group.format(ifo=ifo)] = psds[ifo]
            self[group.format(ifo=ifo)].attrs['delta_f'] = psds[ifo].delta_f

    def write_injections(self, injection_file):
        """Writes injection parameters from the given injection file.

        Everything in the injection file is copied to ``injections_group``.

        Parameters
        ----------
        injection_file : str
            Path to HDF injection file.
        """
        try:
            with h5py.File(injection_file, "r") as fp:
                super(BaseInferenceFile, self).copy(fp, self.injections_group)
        except IOError:
            logging.warn("Could not read %s as an HDF file", injection_file)

    def read_injections(self):
        """Gets injection parameters.

        Returns
        -------
        FieldArray
            Array of the injection parameters.
        """
        injset = InjectionSet(self.filename, hdf_group=self.injections_group)
        injections = injset.table.view(FieldArray)
        # close the new open filehandler to self
        injset._injhandler.filehandler.close()
        return injections

    def write_command_line(self):
        """Writes command line to attributes.

        The command line is written to the file's ``attrs['cmd']``. If this
        attribute already exists in the file (this can happen when resuming
        from a checkpoint), ``attrs['cmd']`` will be a list storing the current
        command line and all previous command lines.
        """
        cmd = [" ".join(sys.argv)]
        try:
            previous = self.attrs["cmd"]
            if isinstance(previous, str):
                # convert to list
                previous = [previous]
            elif isinstance(previous, numpy.ndarray):
                previous = previous.tolist()
        except KeyError:
            previous = []
        self.attrs["cmd"] = cmd + previous

    @abstractmethod
    def write_resume_point(self):
        """Should write the point that a sampler starts up.

        How the resume point is indexed is up to the sampler. For example,
        MCMC samplers use the number of iterations that are stored in the
        checkpoint file.
        """
        pass

    def get_slice(self, thin_start=None, thin_interval=None, thin_end=None):
        """Formats a slice using the given arguments that can be used to
        retrieve a thinned array from an InferenceFile.

        Parameters
        ----------
        thin_start : int, optional
            The starting index to use. If None, will use the ``thin_start``
            attribute.
        thin_interval : int, optional
            The interval to use. If None, will use the ``thin_interval``
            attribute.
        thin_end : int, optional
            The end index to use. If None, will use the ``thin_end`` attribute.

        Returns
        -------
        slice :
            The slice needed.
        """
        if thin_start is None:
            thin_start = int(self.thin_start)
        else:
            thin_start = int(thin_start)
        if thin_interval is None:
            thin_interval = self.thin_interval
        else:
            thin_interval = int(numpy.ceil(thin_interval))
        if thin_end is None:
            thin_end = self.thin_end
        else:
            thin_end = int(thin_end)
        return slice(thin_start, thin_end, thin_interval)

    def copy_metadata(self, other):
        """Copies all metadata from this file to the other file.

        Metadata is defined as everything in the top-level ``.attrs``.

        Parameters
        ----------
        other : InferenceFile
            An open inference file to write the data to.
        """
        logging.info("Copying metadata")
        # copy attributes
        for key in self.attrs.keys():
            other.attrs[key] = self.attrs[key]

    def copy_info(self, other, ignore=None):
        """Copies "info" from this file to the other.

        "Info" is defined all groups that are not the samples group.

        Parameters
        ----------
        other : output file
            The output file. Must be an hdf file.
        ignore : (list of) str
            Don't copy the given groups.
        """
        logging.info("Copying info")
        # copy non-samples/stats data
        if ignore is None:
            ignore = []
        if isinstance(ignore, (str, unicode)):
            ignore = [ignore]
        ignore = set(ignore + [self.samples_group])
        copy_groups = set(self.keys()) - ignore
        for key in copy_groups:
            super(BaseInferenceFile, self).copy(key, other)

    def copy_samples(self, other, parameters=None, parameter_names=None,
                     read_args=None, write_args=None):
        """Should copy samples to the other files.

        Parameters
        ----------
        other : InferenceFile
            An open inference file to write to.
        parameters : list of str, optional
            List of parameters to copy. If None, will copy all parameters.
        parameter_names : dict, optional
            Rename one or more parameters to the given name. The dictionary
            should map parameter -> parameter name. If None, will just use the
            original parameter names.
        read_args : dict, optional
            Arguments to pass to ``read_samples``.
        write_args : dict, optional
            Arguments to pass to ``write_samples``.
        """
        # select the samples to copy
        logging.info("Reading samples to copy")
        if parameters is None:
            parameters = self.variable_params
        # if list of desired parameters is different, rename
        if set(parameters) != set(self.variable_params):
            other.attrs['variable_params'] = parameters
        samples = self.read_samples(parameters, **read_args)
        logging.info("Copying {} samples".format(samples.size))
        # if different parameter names are desired, get them from the samples
        if parameter_names:
            arrs = {pname: samples[p] for p, pname in parameter_names.items()}
            arrs.update({p: samples[p] for p in parameters if
                         p not in parameter_names})
            samples = FieldArray.from_kwargs(**arrs)
            other.attrs['variable_params'] = samples.fieldnames
        logging.info("Writing samples")
        other.write_samples(other, samples, **write_args)

    def copy(self, other, ignore=None, parameters=None, parameter_names=None,
             read_args=None, write_args=None):
        """Copies metadata, info, and samples in this file to another file.

        Parameters
        ----------
        other : str or InferenceFile
            The file to write to. May be either a string giving a filename,
            or an open hdf file. If the former, the file will be opened with
            the write attribute (note that if a file already exists with that
            name, it will be deleted).
        ignore : (list of) strings
            Don't copy the given groups. If the samples group is included, no
            samples will be copied.
        parameters : list of str, optional
            List of parameters in the samples group to copy. If None, will copy
            all parameters.
        parameter_names : dict, optional
            Rename one or more parameters to the given name. The dictionary
            should map parameter -> parameter name. If None, will just use the
            original parameter names.
        read_args : dict, optional
            Arguments to pass to ``read_samples``.
        write_args : dict, optional
            Arguments to pass to ``write_samples``.

        Returns
        -------
        InferenceFile
            The open file handler to other.
        """
        if not isinstance(other, h5py.File):
            # check that we're not trying to overwrite this file
            if other == self.name:
                raise IOError("destination is the same as this file")
            other = self.__class__(other, 'w')
        # metadata
        self.copy_metadata(other)
        # info
        if ignore is None:
            ignore = []
        if isinstance(ignore, (str, unicode)):
            ignore = [ignore]
        self.copy_info(other, ignore=ignore)
        # samples
        if self.samples_group not in ignore:
            self.copy_samples(other, parameters=parameters,
                              parameter_names=parameter_names,
                              read_args=read_args,
                              write_args=write_args)
            # if any down selection was done, re-set the default
            # thin-start/interval/end
            p = self[self.samples_group].keys()[0]
            my_shape = self[self.samples_group][p].shape
            p = other[other.samples_group].keys()[0]
            other_shape = other[other.samples_group][p].shape
            if my_shape != other_shape:
                other.attrs['thin_start'] = 0
                other.attrs['thin_interval'] = 1
                other.attrs['thin_end'] = None
        return other

    @classmethod
    def write_kwargs_to_attrs(cls, attrs, **kwargs):
        """Writes the given keywords to the given ``attrs``.

        If any keyword argument points to a dict, the keyword will point to a
        list of the dict's keys. Each key is then written to the attrs with its
        corresponding value.

        Parameters
        ----------
        attrs : an HDF attrs
            The ``attrs`` of an hdf file or a group in an hdf file.
        \**kwargs :
            The keywords to write.
        """
        for arg, val in kwargs.items():
            if val is None:
                val = str(None)
            if isinstance(val, dict):
                attrs[arg] = val.keys()
                # just call self again with the dict as kwargs
                cls.write_kwargs_to_attrs(attrs, **val)
            else:
                attrs[arg] = val
    
    def get_maximum_likelihood_index(self):
        """ 
        If the file has a 'samples'.'log_likelihood' member,
        return the argument at which this reaches its maximum.
        If the member doesn't exist, return None.
        
        Returns
        -------
        int or tuple of ints or None
            Returns an int if each column of samples has only 
            one index, otherwise returns the necessary indices
            as a tuple.
        """
        ind = numpy.argmax(self[self.samples_group]['loglikelihood']) 
        ind = numpy.unravel_index(ind, 
                        self[self.samples_group]['loglikelihood'].shape)
        return ind 
    
    def maximum_likelihood_sample_from_cli(self,opts,parameters=None,
                                           array_class=None):
        """
        Reads the sample with maximum likelihood from given 
        command-line options. 

        Parameters
        ----------
        opts : argpargse Namespace 
            The options with the settings to use for loading samples (the sort 
            of thing returned by ``ArgumentParser().parse_args``). 
        parameters : (list of) str, optional
            A list of the parameters to load. If none provided, will try to 
            get the parameters to load from ``opts.parameters``. 
        array_class : FieldArray-like class, optional
            The type of array to return. The class must have ``from_kwargs`` 
            and ``parse_parameters`` methods. If None, will return a 
            ``FieldArray``. 
        
        Returns
        -------
        FieldArray : 
            Array of the loaded sample
        """
        if array_class is None:
            array_class = FieldArray
        if parameters is None and opts.parameters is None: 
            parameters = self.variable_args 
        elif parameters is None:
            parameters = opts.parameters 
        # get the names of fields needed for the given parameters 
        file_parameters, ts = _transforms.get_common_cbc_transforms(
            parameters, self.variable_params)
<<<<<<< HEAD
        possible_fields = self[self.samples_group].keys()  
        # isn't that the same as self.variable_parameters ??????? ????????????
=======
        possible_fields = self[self.samples_group].keys() 
        # isn't that the same as self.variable_parameters 
        # no: variable_params contains only the parameters, the other also log_likelihood etc. 
>>>>>>> 524321d6
        loadfields = array_class.parse_parameters(file_parameters, possible_fields) 
        # load the index 
        ind = self.get_maximum_likelihood_index() 
        # load the sample 
        samples = dict() 
        for param in loadfields: 
            samples[param] = numpy.array(self[self.samples_group][param][ind])
        # convert to FieldArray 
        samples = array_class.from_kwargs(**samples) 
        samples = _transforms.apply_transforms(samples, ts) 
        # add the static params 
        for (p, val) in self.static_params.items():
            setattr(samples, p, val) 
        return samples <|MERGE_RESOLUTION|>--- conflicted
+++ resolved
@@ -825,14 +825,9 @@
         # get the names of fields needed for the given parameters 
         file_parameters, ts = _transforms.get_common_cbc_transforms(
             parameters, self.variable_params)
-<<<<<<< HEAD
-        possible_fields = self[self.samples_group].keys()  
-        # isn't that the same as self.variable_parameters ??????? ????????????
-=======
         possible_fields = self[self.samples_group].keys() 
         # isn't that the same as self.variable_parameters 
         # no: variable_params contains only the parameters, the other also log_likelihood etc. 
->>>>>>> 524321d6
         loadfields = array_class.parse_parameters(file_parameters, possible_fields) 
         # load the index 
         ind = self.get_maximum_likelihood_index() 
